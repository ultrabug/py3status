"""
This tests module docstrings to ensure

* all the config options are documented

* correct default values are given

* config parameters listed in alphabetical order

Specific modules/config parameters are excluded but this should be discouraged.
"""

import ast
import os.path
import re

from collections import OrderedDict

from py3status.docstrings import core_module_docstrings

IGNORE_MODULE = []

ILLEGAL_CONFIG_OPTIONS = ["min_width", "separator", "separator_block_width", "align"]

IGNORE_ILLEGAL_CONFIG_OPTIONS = [("group", "align")]

# Ignored items will not have their default values checked or be included for
# alphabetical order purposes
<<<<<<< HEAD
IGNORE_ITEM = [
    ('usbguard', 'format_notification_message')  # newlines breaks docstring
]
=======
IGNORE_ITEM = []
>>>>>>> a2f84c54

# Obsolete parameters will not have alphabetical order checked
OBSOLETE_PARAM = []

RE_PARAM = re.compile(r"^  - `(?P<name>[^`]*)`.*?(\*\(default (?P<value>(.*))\)\*)?$")

AST_LITERAL_TYPES = {"Num": "n", "Str": "s", "NameConstant": "value"}

MODULE_PATH = os.path.join(
    os.path.dirname(os.path.abspath(__file__)), "..", "py3status", "modules"
)


def docstring_params(docstring):
    """
    Crudely parse the docstring and get parameters and their defaults
    """

    def find_line(text):
        for index, line in enumerate(docstring):
            if line == text:
                return index + 1

    def find_params(start):
        """
        find documented parameters and add them to params dict
        """
        params = OrderedDict()
        if start is None:
            return params
        lines = []
        for part in docstring[start:]:
            if part == "\n":
                break
            if part.startswith("  - "):
                lines.append(part[:-1])
                continue
            lines[-1] += part[:-1]

        for line in lines:
            match = RE_PARAM.match(line)
            if match:
                if match.group("value"):
                    try:
                        value = eval(match.group("value"))
                        if isinstance(value, str):
                            try:
                                value = value.decode("utf-8")
                            except AttributeError:
                                # python3
                                pass
                        try:
                            value = value.replace("&amp;", "&")
                            value = value.replace("&lt;", "<")
                            value = value.replace("&gt;", ">")
                        except AttributeError:
                            pass
                        # wrap in tuple to distinguish None from missing
                        value = (value,)
                    except (SyntaxError, NameError):
                        value = "?Unknown?"
                else:
                    value = None
                params[match.group("name")] = value
        return params

    params = find_params(find_line("Configuration parameters:\n"))
    obsolete = find_params(find_line("Obsolete configuration parameters:\n"))
    return params, obsolete


def get_module_attributes(path):
    """
    Get the attributes from the module from the ast.  We use ast because this
    way we can examine modules even if we do not have their required python
    modules installed.
    """
    names = {}
    attributes = OrderedDict()
    python2_names = {"True": True, "False": False, "None": None}

    def get_values(source, dest, extra=None):
        """
        Get a list of the configuration parameters and their defaults.
        """

        def get_value(value):
            """
            Get the actual value from the ast allowing recursion
            """
            class_name = value.__class__.__name__
            # if this is a literal then get its value
            value_type = AST_LITERAL_TYPES.get(class_name)
            if value_type:
                attr_value = getattr(value, value_type)
            else:
                if class_name == "Dict":
                    attr_value = dict(
                        zip(
                            list(map(get_value, value.keys)),
                            list(map(get_value, value.values)),
                        )
                    )
                elif class_name == "List":
                    attr_value = list(map(get_value, value.elts))
                elif class_name == "Name":
                    # in python 2 True, False, None are Names rather than
                    # NameConstant so we use them for the default
                    default = python2_names.get(value.id)
                    attr_value = extra.get(value.id, default)
                elif class_name == "Tuple":
                    attr_value = tuple(map(get_value, value.elts))
                elif class_name == "UnaryOp":
                    op = value.op.__class__.__name__
                    attr_value = get_value(value.operand)
                    # we only understand negation
                    if op == "USub":
                        attr_value = -attr_value
                    else:
                        attr_value = "UNKNOWN %s UnaryOp %s" % (class_name, op)
                elif class_name == "BinOp":
                    left = get_value(value.left)
                    right = get_value(value.right)
                    op = value.op.__class__.__name__
                    try:
                        if op == "Add":
                            attr_value = left + right
                        elif op == "Mult":
                            attr_value = left * right
                        else:
                            attr_value = "UNKNOWN %s BinOp %s" % (class_name, op)
                    except Exception:
                        attr_value = "UNKNOWN %s BinOp error" % class_name
                else:
                    attr_value = "UNKNOWN %s" % class_name
            return attr_value

        if extra is None:
            extra = {}

        for line in source:
            if isinstance(line, ast.Assign):
                if len(line.targets) == 1 and isinstance(line.targets[0], ast.Name):
                    attr = line.targets[0].id
                    value = line.value
                    dest[attr] = get_value(value)

    with open(path) as f:
        tree = ast.parse(f.read(), "")
        # some modules have constants defined we need to find these
        get_values(tree.body, names)
        for statement in tree.body:
            # look for the Py3status class and find it's attributes
            if isinstance(statement, ast.ClassDef) and statement.name == "Py3status":
                get_values(statement.body, attributes, names)
    return attributes


def _gen_diff(source, target, source_label="Source", target_label="Target"):
    # Create a unique object for determining if the list is missing an entry
    blank = object()

    # Make both lists the same length
    max_len = max(len(source), len(target))
    for lst in (source, target):
        lst.extend([blank for i in range(max_len - len(lst))])

    # Determine the length of the longest item in the list
    max_elem_len = max([len(str(elem)) for elem in source])
    padding = "    "
    format_str = padding + ("%%%ds %%s %%s" % max_elem_len)

    # Set up initial output contents
    middle_orig = "  "
    out = [
        format_str % (source_label, middle_orig, target_label),
        # Length of dashes is enough for the longest element on both sides,
        # plus the size of the middle symbol(s), plus two spaces for separation
        padding + ("-" * (2 * max_elem_len + len(middle_orig) + 2)),
    ]

    for (have, want) in zip(source, target):
        # Determine the mark
        middle = middle_orig

        # The current version is missing this line
        if have == blank:
            middle = "<<"
            have = ""

        # The target version is missing this line
        elif want == blank:
            middle = ">>"
            want = ""

        # Both lines exist, but are different
        elif have != want:
            middle = "!!"

        # Place the diff into the output
        out.append(format_str % (str(have), middle, str(want)))

    return "\n".join(out) + "\n"


def check_docstrings():
    all_errors = []
    docstrings = core_module_docstrings()
    for module_name in sorted(docstrings.keys()):
        errors = []
        if module_name in IGNORE_MODULE:
            continue

        path = os.path.join(MODULE_PATH, "%s.py" % module_name)
        mod_config = get_module_attributes(path)

        params, obsolete = docstring_params(docstrings[module_name])

        if list(params.keys()) != list(sorted(params.keys())):
            keys = list(params.keys())
            msg = "config params not in alphabetical order should be\n{keys}"
            errors.append(msg.format(keys=_gen_diff(keys, sorted(keys))))
        if list(obsolete.keys()) != list(sorted(obsolete.keys())):
            keys = list(obsolete.keys())
            msg = "obsolete params not in alphabetical order should be\n{keys}"
            errors.append(msg.format(keys=_gen_diff(keys, sorted(keys))))

        # combine docstring parameters
        params.update(obsolete)

        # bad config params - these have reserved usage
        allowed_bad_config_params = [
            x[1] for x in IGNORE_ILLEGAL_CONFIG_OPTIONS if x[0] == module_name
        ]
        bad_config_params = set(ILLEGAL_CONFIG_OPTIONS) & set(params)
        bad_config_params -= set(allowed_bad_config_params)

        if bad_config_params:
            msg = "The following config parameters are reserved and"
            msg += "should not be used by modules:\n    {}"
            errors.append(msg.format(", ".join(bad_config_params)))

        # check attributes are in alphabetical order
        keys = list(mod_config.keys())
        for item in IGNORE_ITEM:
            if item[0] == module_name and item[1] in keys:
                keys.remove(item[1])
        for item in OBSOLETE_PARAM:
            if item[0] == module_name and item[1] in keys:
                keys.remove(item[1])
        if keys != sorted(keys):
            errors.append("Attributes not in alphabetical order, should be")
            errors.append(_gen_diff(keys, sorted(keys)))

        for param in sorted(mod_config.keys()):
            if (module_name, param) in IGNORE_ITEM:
                continue
            default = mod_config[param]
            if param not in params:
                msg = "{}: (default {!r}) not in module docstring"
                errors.append(msg.format(param, default))
                continue
            default_doc = params[param]
            if default_doc is None:
                msg = "`{}` default not in docstring add (default {!r})"
                errors.append(msg.format(param, default))
                del params[param]
                continue
            if default_doc[0] != default:
                msg = "`{}` (default {!r}) does not match docstring {!r}"
                errors.append(msg.format(param, default, default_doc[0]))
                del params[param]
                continue
            del params[param]

        for param in params:
            if (module_name, param) in IGNORE_ITEM:
                continue
            errors.append("{} in module docstring but not module".format(param))
        if errors:
            all_errors += ["=" * 30, module_name, "=" * 30] + errors + ["\n"]
    return all_errors


def test_docstrings():
    errors = check_docstrings()
    if errors:
        print("Docstring error(s) detected!\n\n")
        print(
            "The tests may give incorrect errors for some configuration "
            "parameters that the tests do not understand. "
            "Such parameters can be excluded from the test by adding them "
            "to the IGNORE_ITEM list in tests/test_module_doc.py\n\n"
        )
        for error in errors:
            print(error)
        assert False<|MERGE_RESOLUTION|>--- conflicted
+++ resolved
@@ -26,13 +26,9 @@
 
 # Ignored items will not have their default values checked or be included for
 # alphabetical order purposes
-<<<<<<< HEAD
 IGNORE_ITEM = [
     ('usbguard', 'format_notification_message')  # newlines breaks docstring
 ]
-=======
-IGNORE_ITEM = []
->>>>>>> a2f84c54
 
 # Obsolete parameters will not have alphabetical order checked
 OBSOLETE_PARAM = []
