--- conflicted
+++ resolved
@@ -1,10 +1,6 @@
-<<<<<<< HEAD
 # -*- coding: utf-8 -*-
 
 from __future__ import division
-=======
-﻿from __future__ import division
->>>>>>> f0a35901
 
 import collections
 import os
