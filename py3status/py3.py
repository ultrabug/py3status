--- conflicted
+++ resolved
@@ -40,15 +40,9 @@
         if not module_name:
             return self._module.force_update()
         else:
-<<<<<<< HEAD
-            module = self.get_module_info(module_name).get('module')
-            if module:
-                module.force_update()
-=======
             module_info = self._get_module_info(module_name)
             if module_info:
                 module_info['module'].force_update()
->>>>>>> a4577405
 
     def get_output(self, module_name):
         """
@@ -75,7 +69,6 @@
         """
         self._module._py3_wrapper.notify_user(msg, level=level)
 
-<<<<<<< HEAD
     def register_content_function(self, content_function):
         """
         Register a function that can be called to discover what modules a
@@ -87,9 +80,9 @@
 
         Note: This function should only be used by containers.
         """
-        my_info = self.get_module_info(self._module.module_full_name)
+        my_info = self._get_module_info(self._module.module_full_name)
         my_info['content_function'] = content_function
-=======
+
     def time_in(self, seconds=0):
         """
         Returns time seconds in the future.  Helpfull for creating cache_until
@@ -113,5 +106,4 @@
             return '{' + item + '}'
 
         format_string = re.sub('\{[^}]*\}', replace_fn, format_string)
-        return format_string.format(**param_dict)
->>>>>>> a4577405
+        return format_string.format(**param_dict)