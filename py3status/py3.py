from __future__ import division

import collections
import os
import sys
import shlex

from copy import deepcopy
from fnmatch import fnmatch
from math import log10
from pprint import pformat
from subprocess import Popen, PIPE, STDOUT
from time import time
from uuid import uuid4

from py3status import exceptions
from py3status.constants import COLOR_NAMES
from py3status.formatter import Formatter, Composite
from py3status.request import HttpResponse
from py3status.storage import Storage
from py3status.util import Gradiants
from py3status.version import version


PY3_CACHE_FOREVER = -1
PY3_LOG_ERROR = 'error'
PY3_LOG_INFO = 'info'
PY3_LOG_WARNING = 'warning'

# basestring does not exist in python3
try:
    basestring
except NameError:
    basestring = str


class ModuleErrorException(Exception):
    """
    This exception is used to indicate that a module has returned an error
    """

    def __init__(self, msg, timeout):
        self.msg = msg
        self.timeout = timeout


class NoneColor:
    """
    This class represents a color that has explicitly been set as None by the user.
    We need this so that we can do things like

    color = self.py3.COLOR_MUTED or self.py3.COLOR_BAD

    Py3 provides a helper function is_color() that will treat a NoneColor as
    False, whereas a simple if would show True
    """
    # this attribute is used to identify that this is a none color
    none_setting = True

    def __repr__(self):
        # this is for output via module_test
        return 'None'


class Py3:
    """
    Helper object that gets injected as ``self.py3`` into Py3status
    modules that have not got that attribute set already.

    This allows functionality like:

    -   User notifications
    -   Forcing module to update (even other modules)
    -   Triggering events for modules

    Py3 is also used for testing in which case it does not get a module when
    being created.  All methods should work in this situation.
    """

    CACHE_FOREVER = PY3_CACHE_FOREVER
    """
    Special constant that when returned for ``cache_until`` will cause the
    module to not update unless externally triggered.
    """

    LOG_ERROR = PY3_LOG_ERROR
    """Show as Error"""
    LOG_INFO = PY3_LOG_INFO
    """Show as Informational"""
    LOG_WARNING = PY3_LOG_WARNING
    """Show as Warning"""

    # Shared by all Py3 Instances
    _formatter = None
    _gradients = Gradiants()
    _none_color = NoneColor()
    _storage = Storage()

    # Exceptions
    Py3Exception = exceptions.Py3Exception
    CommandError = exceptions.CommandError
    RequestException = exceptions.RequestException
    RequestInvalidJSON = exceptions.RequestInvalidJSON
    RequestTimeout = exceptions.RequestTimeout
    RequestURLError = exceptions.RequestURLError

    def __init__(self, module=None):
        self._audio = None
        self._config_setting = {}
        self._english_env = dict(os.environ)
        self._english_env['LC_ALL'] = 'C'
        self._format_placeholders = {}
        self._format_placeholders_cache = {}
        self._is_python_2 = sys.version_info < (3, 0)
        self._module = module
        self._report_exception_cache = set()
        self._thresholds = None
        self._threshold_gradients = {}
<<<<<<< HEAD
        self._default_bars = ['▁', '▂', '▃', '▄', '▅', '▆', '▇', '█']
=======
        self._uid = uuid4()
>>>>>>> a6250bf8

        if module:
            self._i3s_config = module._py3_wrapper.config['py3_config']['general']
            self._module_full_name = module.module_full_name
            self._output_modules = module._py3_wrapper.output_modules
            self._py3status_module = module.module_class
            self._py3_wrapper = module._py3_wrapper
            # create formatter we only if need one but want to pass py3_wrapper so
            # that we can do logging etc.
            if not self._formatter:
                self.__class__._formatter = Formatter(module._py3_wrapper)

    def __getattr__(self, name):
        """
        Py3 can provide COLOR constants
        eg COLOR_GOOD, COLOR_BAD, COLOR_DEGRADED
        but also any constant COLOR_XXX we find this color in the config
        if it exists
        """
        if not name.startswith('COLOR_'):
            raise AttributeError('Attribute `%s` not in Py3' % name)
        return self._get_config_setting(name.lower())

    def _get_config_setting(self, name, default=None):
        try:
            return self._config_setting[name]
        except KeyError:
            fn = self._py3_wrapper.get_config_attribute
            param = fn(self._module_full_name, name)

            # colors are special we want to make sure that we treat a color
            # that was explicitly set to None as a True value.  Ones that are
            # not set should be treated as None
            if name.startswith('color_'):
                if hasattr(param, 'none_setting'):
                    # see if named color and use if it is
                    param = COLOR_NAMES.get(name[6:].lower())
                elif param is None:
                    param = self._none_color
            # if a non-color parameter and was not set then set to default
            elif hasattr(param, 'none_setting'):
                param = default
            self._config_setting[name] = param
        return self._config_setting[name]

    def _get_color(self, color):
        if not color:
            return
        # fix any hex colors so they are #RRGGBB
        if color.startswith('#'):
            color = color.upper()
            if len(color) == 4:
                color = ('#' + color[1] + color[1] + color[2] +
                         color[2] + color[3] + color[3])
            return color

        name = 'color_%s' % color
        return self._get_config_setting(name)

    def _thresholds_init(self):
        """
        Initiate and check any thresholds set
        """
        thresholds = getattr(self._py3status_module, 'thresholds', [])
        self._thresholds = {}
        if isinstance(thresholds, list):
            thresholds.sort()
            self._thresholds[None] = [(x[0], self._get_color(x[1]))
                                      for x in thresholds]
            return
        elif isinstance(thresholds, dict):
            for key, value in thresholds.items():
                if isinstance(value, list):
                    value.sort()
                    self._thresholds[key] = [(x[0], self._get_color(x[1]))
                                             for x in value]

    def _get_module_info(self, module_name):
        """
        THIS IS PRIVATE AND UNSUPPORTED.
        Get info for named module.  Info comes back as a dict containing.

        'module': the instance of the module,
        'position': list of places in i3bar, usually only one item
        'type': module type py3status/i3status
        """
        return self._output_modules.get(module_name)

    def _report_exception(self, msg, frame_skip=2):
        """
        THIS IS PRIVATE AND UNSUPPORTED.
        logs an exception that occurs inside of a Py3 method.  We only log the
        exception once to prevent spamming the logs and we do not notify the
        user.

        frame_skip is used to change the place in the code that the error is
        reported as coming from.  We want to show it as coming from the
        py3status module where the Py3 method was called.
        """
        # We use a hash to see if the message is being repeated.
        msg_hash = hash(msg)
        if msg_hash in self._report_exception_cache:
            return
        self._report_exception_cache.add(msg_hash)

        # If we just report the error the traceback will end in the try
        # except block that we are calling from.
        # We want to show the traceback originating from the module that
        # called the Py3 method so get the correct error frame and pass this
        # along.
        error_frame = sys._getframe(0)
        while frame_skip:
            error_frame = error_frame.f_back
            frame_skip -= 1
        self._py3_wrapper.report_exception(
            msg, notify_user=False, error_frame=error_frame
        )

    def error(self, msg, timeout=None):
        """
        Raise an error for the module.

        :param msg: message to be displayed explaining the error
        :param timeout: how long before we should retry.  For permanent errors
            `py3.CACHE_FOREVER` should be returned.  If not supplied then the
            modules `cache_timeout` will be used.
        """
        raise ModuleErrorException(msg, timeout)

    def flatten_dict(self, d, delimiter='-', intermediates=False, parent_key=None):
        """
        Flatten a dictionary.

        Values that are dictionaries are flattened using delimiter in between
        (eg. parent-child)

        Values that are lists are flattened using delimiter
        followed by the index (eg. parent-0)

        example:

        .. code-block:: python

            {
                'fish_facts': {
                    'sharks': 'Most will drown if they stop moving',
                    'skates': 'More than 200 species',
                },
                'fruits': ['apple', 'peach', 'watermelon'],
                'number': 52
            }

            # becomes

            {
                'fish_facts-sharks': 'Most will drown if they stop moving',
                'fish_facts-skates': 'More than 200 species',
                'fruits-0': 'apple',
                'fruits-1': 'peach',
                'fruits-2': 'watermelon',
                'number': 52
            }

            # if intermediates is True then we also get unflattened elements
            # as well as the flattened ones.

            {
                'fish_facts': {
                    'sharks': 'Most will drown if they stop moving',
                    'skates': 'More than 200 species',
                },
                'fish_facts-sharks': 'Most will drown if they stop moving',
                'fish_facts-skates': 'More than 200 species',
                'fruits': ['apple', 'peach', 'watermelon'],
                'fruits-0': 'apple',
                'fruits-1': 'peach',
                'fruits-2': 'watermelon',
                'number': 52
            }
        """
        items = []
        if isinstance(d, list):
            d = dict(enumerate(d))
        for k, v in d.items():
            if parent_key:
                k = u'{}{}{}'.format(parent_key, delimiter, k)
            if intermediates:
                items.append((k, v))
            if isinstance(v, list):
                v = dict(enumerate(v))
            if isinstance(v, collections.Mapping):
                items.extend(self.flatten_dict(v, delimiter, intermediates, str(k)).items())
            else:
                items.append((str(k), v))
        return dict(items)

    def format_units(self, value, unit='B', optimal=5, auto=True, si=False):
        """
        Takes a value and formats it for user output, we can choose the unit to
        use eg B, MiB, kbits/second.  This is mainly for use with bytes/bits it
        converts the value into a human readable form.  It has various
        additional options but they are really only for special cases.

        The function returns a tuple containing the new value (this is a number
        so that the user can still format it if required) and a unit that is
        the units that we have been converted to.

        By supplying unit to the function we can force those units to be used
        eg ``unit=KiB`` would force the output to be in Kibibytes.  By default we
        use non-si units but if the unit is si eg kB then we will switch to si
        units.  Units can also be things like ``Mbit/sec``.

        If the auto parameter is False then we use the unit provided.  This
        only makes sense when the unit is singular eg 'Bytes' and we want the
        result in bytes and not say converted to MBytes.

        optimal is used to control the size of the output value.  We try to
        provide an output value of that number of characters (including decimal
        point), it may also be less due to rounding.  If a fixed unit is used
        the output may be more than this number of characters.
        """

        UNITS = 'KMGTPEZY'
        DECIMAL_SIZE = 1000
        BINARY_SIZE = 1024
        CUTOFF = 1000

        can_round = False

        if unit:
            # try to guess the unit.  Do we have a known prefix too it?
            if unit[0].upper() in UNITS:
                index = UNITS.index(unit[0].upper()) + 1
                post = unit[1:]
                si = len(unit) > 1 and unit[1] != 'i'
                if si:
                    post = post[1:]
                auto = False
            else:
                index = 0
                post = unit
        if si:
            size = DECIMAL_SIZE
        else:
            size = BINARY_SIZE

        if auto:
            # we will try to use an appropriate prefix
            if value < CUTOFF:
                unit_out = post
            else:
                value /= size
                for prefix in UNITS:
                    if abs(value) < CUTOFF:
                        break
                    value /= size
                if si:
                    # si kilo is lowercase
                    if prefix == 'K':
                        prefix = 'k'
                else:
                    post = 'i' + post

                unit_out = prefix + post
                can_round = True
        else:
            # we are using a fixed unit
            unit_out = unit
            size = pow(size, index)
            if size:
                value /= size
                can_round = True

        if can_round and optimal and value:
            # we will try to make the output value the desired size
            # we need to keep out value as a numeric type
            places = int(log10(abs(value)))
            if places >= optimal - 2:
                value = int(value)
            else:
                value = round(value, max(optimal - places - 2, 0))

        return value, unit_out

    def is_color(self, color):
        """
        Tests to see if a color is defined.
        Because colors can be set to None in the config and we want this to be
        respected in an expression like.

        color = self.py3.COLOR_MUTED or self.py3.COLOR_BAD

        The color is treated as True but sometimes we want to know if the color
        has a value set in which case the color should count as False.  This
        function is a helper for this second case.
        """
        return not (color is None or hasattr(color, 'none_setting'))

    def i3s_config(self):
        """
        returns the i3s_config dict.
        """
        return self._i3s_config

    def is_python_2(self):
        """
        True if the version of python being used is 2.x
        Can be helpful for fixing python 2 compatibility issues
        """
        return self._is_python_2

    def is_my_event(self, event):
        """
        Checks if an event triggered belongs to the module receiving it.  This
        is mainly for containers who will also receive events from any children
        they have.

        Returns True if the event name and instance match that of the module
        checking.
        """

        return (
            event.get('name') == self._module.module_name and
            event.get('instance') == self._module.module_inst
        )

    def log(self, message, level=LOG_INFO):
        """
        Log the message.
        The level must be one of LOG_ERROR, LOG_INFO or LOG_WARNING
        """
        assert level in [
            self.LOG_ERROR, self.LOG_INFO, self.LOG_WARNING
        ], 'level must be LOG_ERROR, LOG_INFO or LOG_WARNING'

        # nicely format logs if we can using pretty print
        if isinstance(message, (dict, list, set, tuple)):
            message = pformat(message)
        # start on new line if multi-line output
        try:
            if '\n' in message:
                message = '\n' + message
        except:  # noqa e722
            pass
        message = 'Module `{}`: {}'.format(
            self._module.module_full_name, message)
        self._py3_wrapper.log(message, level)

    def update(self, module_name=None):
        """
        Update a module.  If module_name is supplied the module of that
        name is updated.  Otherwise the module calling is updated.
        """
        if not module_name:
            return self._module.force_update()
        else:
            module_info = self._get_module_info(module_name)
            if module_info:
                module_info['module'].force_update()

    def get_output(self, module_name):
        """
        Return the output of the named module.  This will be a list.
        """
        output = []
        module_info = self._get_module_info(module_name)
        if module_info:
            output = module_info['module'].get_latest()
        # we do a deep copy so that any user does not change the actual output
        # of the module.
        return deepcopy(output)

    def trigger_event(self, module_name, event):
        """
        Trigger an event on a named module.
        """
        if module_name:
            self._py3_wrapper.events_thread.process_event(
                module_name, event)

    def prevent_refresh(self):
        """
        Calling this function during the on_click() method of a module will
        request that the module is not refreshed after the event. By default
        the module is updated after the on_click event has been processed.
        """
        self._module.prevent_refresh = True

    def notify_user(self, msg, level='info', rate_limit=5, title='py3status', icon=None):
        """
        Send a notification to the user.
        level must be 'info', 'error' or 'warning'.
        rate_limit is the time period in seconds during which this message
        should not be repeated.
        icon must be an icon path or icon name.
        """
        if isinstance(msg, Composite):
            msg = msg.text()
        if isinstance(title, Composite):
            title = title.text()
        # force unicode for python2 str
        if self._is_python_2:
            if isinstance(msg, str):
                msg = msg.decode('utf-8')
            if isinstance(title, str):
                title = title.decode('utf-8')
        if msg:
            module_name = self._module.module_full_name
            self._py3_wrapper.notify_user(
                msg=msg,
                level=level,
                rate_limit=rate_limit,
                module_name=module_name,
                title=title,
                icon=icon
            )

    def register_function(self, function_name, function):
        """
        Register a function for the module.

        The following functions can be registered


            ..  py:function:: content_function()

            Called to discover what modules a container is displaying.  This is
            used to determine when updates need passing on to the container and
            also when modules can be put to sleep.

            the function must return a set of module names that are being
            displayed.

            .. note::

                This function should only be used by containers.

            ..  py:function:: urgent_function(module_names)

            This function will be called when one of the contents of a container
            has changed from a non-urgent to an urgent state.  It is used by the
            group module to switch to displaying the urgent module.

            ``module_names`` is a list of modules that have become urgent

            .. note::

                This function should only be used by containers.
        """
        my_info = self._get_module_info(self._module.module_full_name)
        my_info[function_name] = function

    def time_in(self, seconds=None, sync_to=None, offset=0):
        """
        Returns the time a given number of seconds into the future.  Helpful
        for creating the ``cached_until`` value for the module output.

        .. note::

            from version 3.1 modules no longer need to explicitly set a
            ``cached_until`` in their response unless they wish to directly control
            it.

        :param seconds: specifies the number of seconds that should occur before the
            update is required.  Passing a value of ``CACHE_FOREVER`` returns
            ``CACHE_FOREVER`` which can be useful for some modules.

        :param sync_to: causes the update to be synchronized to a time period.  1 would
            cause the update on the second, 60 to the nearest minute. By default we
            synchronize to the nearest second. 0 will disable this feature.

        :param offset: is used to alter the base time used. A timer that started at a
            certain time could set that as the offset and any synchronization would
            then be relative to that time.
        """

        # if called with CACHE_FOREVER we just return this
        if seconds is self.CACHE_FOREVER:
            return self.CACHE_FOREVER

        if seconds is None:
            # If we have a sync_to then seconds can be 0
            if sync_to and sync_to > 0:
                seconds = 0
            else:
                try:
                    # use py3status modules cache_timeout
                    seconds = self._py3status_module.cache_timeout
                except AttributeError:
                    # use default cache_timeout
                    seconds = self._module.config['cache_timeout']

        # Unless explicitly set we sync to the nearest second
        # Unless the requested update is in less than a second
        if sync_to is None:
            if seconds and seconds < 1:
                sync_to = 0
            else:
                sync_to = 1

        requested = time() + seconds - offset

        # if sync_to then we find the sync time for the requested time
        if sync_to:
            requested = (requested + sync_to) - (requested % sync_to)

        return requested + offset

    def format_contains(self, format_string, names):
        """
        Determines if ``format_string`` contains a placeholder string ``names``
        or a list of placeholders ``names``.

        ``names`` is tested against placeholders using fnmatch so the following
        patterns can be used:

        .. code-block:: none

            * 	    matches everything
            ? 	    matches any single character
            [seq] 	matches any character in seq
            [!seq] 	matches any character not in seq

        This is useful because a simple test like
        ``'{placeholder}' in format_string``
        will fail if the format string contains placeholder formatting
        eg ``'{placeholder:.2f}'``
        """
        # We cache things to prevent parsing the format_string more than needed
        if isinstance(names, list):
            key = str(names)
        else:
            key = names
            names = [names]
        try:
            return self._format_placeholders_cache[format_string][key]
        except KeyError:
            pass

        if format_string not in self._format_placeholders:
            placeholders = self._formatter.get_placeholders(format_string)
            self._format_placeholders[format_string] = placeholders
        else:
            placeholders = self._format_placeholders[format_string]

        if format_string not in self._format_placeholders_cache:
            self._format_placeholders_cache[format_string] = {}

        for name in names:
            for placeholder in placeholders:
                if fnmatch(placeholder, name):
                    self._format_placeholders_cache[format_string][key] = True
                    return True
        self._format_placeholders_cache[format_string][key] = False
        return False

    def get_color_names_list(self, format_strings):
        """
        Returns a list of color names in ``format_string``.

        :param format_strings: Accepts a format string or a list of format strings.
        """
        if not getattr(self._py3status_module, 'thresholds', None):
            return []
        if isinstance(format_strings, basestring):
            format_strings = [format_strings]
        names = set()
        for string in format_strings:
            for color in string.replace('&', ' ').split('color=')[1::1]:
                color = color.split()[0]
                if '#' in color:
                    continue
                if color in ['good', 'bad', 'degraded', 'None', 'threshold']:
                    continue
                if color in COLOR_NAMES:
                    continue
                names.add(color)
        return list(names)

    def get_placeholders_list(self, format_string, match=None):
        """
        Returns a list of placeholders in ``format_string``.

        If ``match`` is provided then it is used to filter the result using
        fnmatch so the following patterns can be used:

        .. code-block:: none

            * 	    matches everything
            ? 	    matches any single character
            [seq] 	matches any character in seq
            [!seq] 	matches any character not in seq

        This is useful because we just get simple placeholder without any
        formatting that may be applied to them
        eg ``'{placeholder:.2f}'`` will give ``['{placeholder}']``
        """
        if format_string not in self._format_placeholders:
            placeholders = self._formatter.get_placeholders(format_string)
            self._format_placeholders[format_string] = placeholders
        else:
            placeholders = self._format_placeholders[format_string]

        if not match:
            return list(placeholders)
        # filter matches
        found = []
        for placeholder in placeholders:
            if fnmatch(placeholder, match):
                found.append(placeholder)
        return found

    def get_placeholder_formats_list(self, format_string):
        """
        Parses the format_string and returns a list of tuples
        [(placeholder, format), ...].

        eg ``'{placeholder:.2f}'`` will give ``[('placeholder', ':.2f')]``
        """
        return self._formatter.get_placeholder_formats_list(format_string)

    def update_placeholder_formats(self, format_string, formats):
        """
        Update a format string adding formats if they are not already present.
        This is useful when for example a placeholder has a floating point
        value but by default we only want to show it to a certain precision.
        """

        return self._formatter.update_placeholder_formats(
            format_string, formats
        )

    def safe_format(self, format_string, param_dict=None,
                    force_composite=False, attr_getter=None):
        """
        Parser for advanced formatting.

        Unknown placeholders will be shown in the output eg ``{foo}``.

        Square brackets ``[]`` can be used. The content of them will be removed
        from the output if there is no valid placeholder contained within.
        They can also be nested.

        A pipe (vertical bar) ``|`` can be used to divide sections the first
        valid section only will be shown in the output.

        A backslash ``\`` can be used to escape a character eg ``\[`` will show ``[``
        in the output.

        ``\?`` is special and is used to provide extra commands to the format
        string,  example ``\?color=#FF00FF``. Multiple commands can be given
        using an ampersand ``&`` as a separator, example ``\?color=#FF00FF&show``.

        ``{<placeholder>}`` will be converted, or removed if it is None or empty.
        Formating can also be applied to the placeholder eg
        ``{number:03.2f}``.

        example format_string:

        ``"[[{artist} - ]{title}]|{file}"``
        This will show ``artist - title`` if artist is present,
        ``title`` if title but no artist,
        and ``file`` if file is present but not artist or title.

        param_dict is a dictionary of placeholders that will be substituted.
        If a placeholder is not in the dictionary then if the py3status module
        has an attribute with the same name then it will be used.

        .. note::

            Added in version 3.3

        Composites can be included in the param_dict.

        The result returned from this function can either be a string in the
        case of simple parsing or a Composite if more complex.

        If force_composite parameter is True a composite will always be
        returned.

        attr_getter is a function that will when called with an attribute name
        as a parameter will return a value.
        """
        try:
            return self._formatter.format(
                format_string,
                self._py3status_module,
                param_dict,
                force_composite=force_composite,
                attr_getter=attr_getter,
            )
        except Exception:
            self._report_exception(
                u'Invalid format `{}`'.format(format_string)
            )
            return 'invalid format'

    def build_composite(self, format_string, param_dict=None, composites=None,
                        attr_getter=None):
        """
        .. note::
            deprecated in 3.3 use safe_format().

        Build a composite output using a format string.

        Takes a format_string and treats it the same way as ``safe_format()`` but
        also takes a composites dict where each key/value is the name of the
        placeholder and either an output eg ``{'full_text': 'something'}`` or a
        list of outputs.
        """

        if param_dict is None:
            param_dict = {}

        # merge any composites into the param_dict.
        # as they are no longer dealt with separately
        if composites:
            for key, value in composites.items():
                param_dict[key] = Composite(value)

        try:
            return self._formatter.format(
                format_string,
                self._py3status_module,
                param_dict,
                force_composite=True,
                attr_getter=attr_getter,
            )
        except Exception:
            self._report_exception(
                u'Invalid format `{}`'.format(format_string)
            )
            return [{'full_text': 'invalid format'}]

    def composite_update(self, item, update_dict, soft=False):
        """
        Takes a Composite (item) if item is a type that can be converted into a
        Composite then this is done automatically.  Updates all entries it the
        Composite with values from update_dict.  Updates can be soft in which
        case existing values are not overwritten.

        A Composite object will be returned.
        """
        return Composite.composite_update(item, update_dict, soft)

    def composite_join(self, separator, items):
        """
        Join a list of items with a separator.
        This is used in joining strings, responses and Composites.

        A Composite object will be returned.
        """
        return Composite.composite_join(separator, items)

    def composite_create(self, item):
        """
        Create and return a Composite.

        The item may be a string, dict, list of dicts or a Composite.
        """
        return Composite(item)

    def is_composite(self, item):
        """
        Check if item is a Composite and return True if it is.
        """
        return isinstance(item, Composite)

    def get_composite_string(self, format_string):
        """
        Return a string from a Composite.
        """
        if not isinstance(format_string, Composite):
            return ''
        return format_string.text()

    def check_commands(self, cmd_list):
        """
        Checks to see if commands in list are available using ``which``.

        returns the first available command.

        If a string is passed then that command will be checked for.
        """
        # if a string is passed then convert it to a list.  This prevents an
        # easy mistake that could be made
        if isinstance(cmd_list, basestring):
            cmd_list = [cmd_list]

        for cmd in cmd_list:
            if self.command_run('which {}'.format(cmd)) == 0:
                return cmd

    def command_run(self, command):
        """
        Runs a command and returns the exit code.
        The command can either be supplied as a sequence or string.

        An Exception is raised if an error occurs
        """
        # convert the command to sequence if a string
        if isinstance(command, basestring):
            command = shlex.split(command)
        try:
            return Popen(
                command, stdout=PIPE, stderr=PIPE, close_fds=True
            ).wait()
        except Exception as e:
            # make a pretty command for error loggings and...
            if isinstance(command, basestring):
                pretty_cmd = command
            else:
                pretty_cmd = ' '.join(command)
            msg = 'Command `{cmd}` {error}'.format(cmd=pretty_cmd, error=e.errno)
            raise exceptions.CommandError(msg, error_code=e.errno)

    def command_output(self, command, shell=False, capture_stderr=False, localized=False):
        """
        Run a command and return its output as unicode.
        The command can either be supplied as a sequence or string.

        :param command: command to run can be a str or list
        :param shell: if `True` then command is run through the shell
        :param capture_stderr: if `True` then STDERR is piped to STDOUT
        :param localized: if `False` then command is forced to use its default (English) locale

        A CommandError is raised if an error occurs
        """
        # make a pretty command for error loggings and...
        if isinstance(command, basestring):
            pretty_cmd = command
        else:
            pretty_cmd = ' '.join(command)
        # convert the non-shell command to sequence if it is a string
        if not shell and isinstance(command, basestring):
            command = shlex.split(command)

        stderr = STDOUT if capture_stderr else PIPE
        env = self._english_env if not localized else None

        try:
            process = Popen(command, stdout=PIPE, stderr=stderr, close_fds=True,
                            universal_newlines=True, shell=shell,
                            env=env)
        except Exception as e:
            msg = 'Command `{cmd}` {error}'.format(cmd=pretty_cmd, error=e)
            raise exceptions.CommandError(msg, error_code=e.errno)

        output, error = process.communicate()
        if self._is_python_2 and isinstance(output, str):
            output = output.decode('utf-8')
            error = error.decode('utf-8')
        retcode = process.poll()
        if retcode:
            # under certain conditions a successfully run command may get a
            # return code of -15 even though correct output was returned see
            # #664.  This issue seems to be related to arch linux but the
            # reason is not entirely clear.
            if retcode == -15:
                msg = 'Command `{cmd}` returned SIGTERM (ignoring)'
                self.log(msg.format(cmd=pretty_cmd))
            else:
                msg = 'Command `{cmd}` returned non-zero exit status {error}'
                output_oneline = output.replace('\n', ' ')
                if output_oneline:
                    msg += ' ({output})'
                msg = msg.format(cmd=pretty_cmd, error=retcode, output=output_oneline)
                raise exceptions.CommandError(
                    msg, error_code=retcode, error=error, output=output
                )
        return output

    def _storage_init(self):
        """
        Ensure that storage is initialized.
        """
        if not self._storage.initialized:
            self._storage.init(self._module._py3_wrapper, self._is_python_2)

    def storage_set(self, key, value):
        """
        Store a value for the module.
        """
        if not self._module:
            return
        self._storage_init()
        module_name = self._module.module_full_name
        return self._storage.storage_set(module_name, key, value)

    def storage_get(self, key):
        """
        Retrieve a value for the module.
        """
        if not self._module:
            return
        self._storage_init()
        module_name = self._module.module_full_name
        return self._storage.storage_get(module_name, key)

    def storage_del(self, key=None):
        """
        Remove the value stored with the key from storage.
        If key is not supplied then all values for the module are removed.
        """
        if not self._module:
            return
        self._storage_init()
        module_name = self._module.module_full_name
        return self._storage.storage_del(module_name, key=key)

    def storage_keys(self):
        """
        Return a list of the keys for values stored for the module.

        Keys will contain the following metadata entries:
        - '_ctime': storage creation timestamp
        - '_mtime': storage last modification timestamp
        """
        if not self._module:
            return []
        self._storage_init()
        module_name = self._module.module_full_name
        return self._storage.storage_keys(module_name)

    def storage_items(self):
        """
        Return key, value pairs of the stored data for the module.

        Keys will contain the following metadata entries:
        - '_ctime': storage creation timestamp
        - '_mtime': storage last modification timestamp
        """
        if not self._module:
            return {}.items()
        self._storage_init()
        items = []
        module_name = self._module.module_full_name
        for key in self._storage.storage_keys(module_name):
            value = self._storage.storage_get(module_name, key)
            items.add((key, value))
        return items

    def play_sound(self, sound_file):
        """
        Plays sound_file if possible.
        """
        self.stop_sound()
        cmd = self.check_commands(['ffplay', 'paplay', 'play'])
        if cmd:
            if cmd == 'ffplay':
                cmd = 'ffplay -autoexit -nodisp -loglevel 0'
            sound_file = os.path.expanduser(sound_file)
            c = shlex.split('{} {}'.format(cmd, sound_file))
            self._audio = Popen(c)

    def stop_sound(self):
        """
        Stops any currently playing sounds for this module.
        """
        if self._audio:
            self._audio.kill()
            self._audio = None

    def threshold_get_color(self, value, name=None):
        """
        Obtain color for a value using thresholds.

        The value will be checked against any defined thresholds.  These should
        have been set in the i3status configuration.  If more than one
        threshold is needed for a module then the name can also be supplied.
        If the user has not supplied a named threshold but has defined a
        general one that will be used.

        If the gradients config parameter is True then rather than sharp
        thresholds we will use a gradient between the color values.

        :param value: numerical value to be graded
        :param name: accepts a string, otherwise 'threshold'
            accepts 3-tuples to allow name with different
            values eg ('name', 'key', 'thresholds')
        """
        # If first run then process the threshold data.
        if self._thresholds is None:
            self._thresholds_init()

        color = None
        # if value is None, pass it along. otherwise try it.
        if value is not None:
            try:
                value = float(value)
            except ValueError:
                color = self._get_color('error') or self._get_color('bad')

        # allow name with different values
        if isinstance(name, tuple):
            name_used = '{}/{}'.format(name[0], name[1])
            if name[2]:
                self._thresholds[name_used] = [
                    (x[0], self._get_color(x[1])) for x in name[2]
                ]
            name = name[0]
        else:
            # if name not in thresholds info then use defaults
            name_used = name
            if name_used not in self._thresholds:
                name_used = None

        thresholds = self._thresholds.get(name_used)
        # if value is None, pass it along. otherwise try it.
        if value is not None and color is None and thresholds:
            # if gradients are enabled then we use them
            if self._get_config_setting('gradients'):
                try:
                    colors, minimum, maximum = self._threshold_gradients[name_used]
                except KeyError:
                    colors = self._gradients.make_threshold_gradient(self, thresholds)
                    minimum = min(thresholds)[0]
                    maximum = max(thresholds)[0]
                    self._threshold_gradients[name_used] = (colors, minimum, maximum)

                if value < minimum:
                    color = colors[0]
                elif value > maximum:
                    color = colors[-1]
                else:
                    value -= minimum
                    col_index = int(((len(colors) - 1) / (maximum - minimum)) * value)
                    color = colors[col_index]

            elif color is None:
                color = thresholds[0][1]
                for threshold in thresholds:
                    if value >= threshold[0]:
                        color = threshold[1]
                    else:
                        break

        # save color so it can be accessed via safe_format()
        if name:
            color_name = 'color_threshold_%s' % name
        else:
            color_name = 'color_threshold'
        setattr(self._py3status_module, color_name, color)

        return color

    def request(self, url, params=None, data=None, headers=None,
                timeout=None, auth=None, cookiejar=None):
        """
        Make a request to a url and retrieve the results.

        If the headers parameter does not provide an 'User-Agent' key, one will
        be added automatically following the convention:

            py3status/<version> <per session random uuid>

        :param url: url to request eg `http://example.com`
        :param params: extra query string parameters as a dict
        :param data: POST data as a dict.  If this is not supplied the GET method will be used
        :param headers: http headers to be added to the request as a dict
        :param timeout: timeout for the request in seconds
        :param auth: authentication info as tuple `(username, password)`
        :param cookiejar: an object of a CookieJar subclass

        :returns: HttpResponse
        """

        # The aim of this function is to be a limited lightweight replacement
        # for the requests library but using only pythons standard libs.

        # IMPORTANT NOTICE
        # This function is excluded from private variable hiding as it is
        # likely to need api keys etc which people may have obfuscated.
        # Therefore it is important that no logging is done in this function
        # that might reveal this information.

        if headers is None:
            headers = {}

        if 'User-Agent' not in headers:
            headers['User-Agent'] = 'py3status/{} {}'.format(
                version, self._uid
            )

        return HttpResponse(url,
                            params=params,
                            data=data,
                            headers=headers,
                            timeout=timeout,
<<<<<<< HEAD
                            auth=auth)

    def _value_to_index(self, value, length, minimum, maximum):
        """
        Find the index of the segment the value falls into

        :param value: value to transform to an index
        :param length: number of segments
        :param minimum: minimum value possible
        :param maximum: maximum value possible
        """

        idx = int((value - minimum) / (maximum - minimum) * length)
        if idx == length:
            idx -= 1

        return idx

    def _index_to_value(self, index, length, minimum, maximum):
        """
        Find the average value of the segment at index

        :param index: index of segment to find the average of
        :param length: number of segments
        :param minimum: minimum value possible
        :param maximum: maximum value possible
        """

        segment = (maximum - minimum) / length
        return segment * (index + 0.5)

    def _value_to_bar(self, value, minimum, maximum, bars, name):
        """
        Create a bar of the appropriate height for each value and adjusts the
        colors depending on the thresholds.
        There are 8 possible levels.
        By default, this assumes values are percentages, but the min/max can be
        adjusted.

        :param value: value to transform to a bar
        :param minimum: minimum value possible
        :param maximum: maximum value possible
        :param bars: characters to use for the different levels of the bar

        :returns: Composite
        """

        idx = self._value_to_index(value, len(bars), minimum, maximum)
        full_text = bars[idx]
        color = self.threshold_get_color(value, name=name)
        return {'full_text': full_text, 'color': color}

    def concurrent_bar_graphs(self, values, minimum=0, maximum=100, bars=None,
                              separator='', threshold=None):
        """
        Transforms a list of value into a list of bar Composites.

        :param values: list of values to transform into a bar graph
        :param minimum: minimum value possible
        :param maximum: maximum value possible
        :param bars: characters to use for the different levels of the bar
        :param separator: character to insert between the bars
        :param threshold: threshold to use when choosing a color

        :returns: Composite list
        """

        if bars is None:
            bars = self._default_bars

        value_bars = []
        for val in values:
            value_bars.append(self._value_to_bar(val, minimum, maximum, bars,
                                                 threshold))

        return self.composite_join(separator, value_bars)

    def history_bar_graph(self, history, value, length=1, default=0,
                          minimum=0, maximum=100, bars=None, separator='',
                          threshold=None):
        """
        Transform a value into a bar graph with history.

        :param history: history of the variable
        :param value: value to add to the history
        :param length: length of the history
        :param default_value: default value to pad with
        :param minimum: minimum value possible
        :param maximum: maximum value possible
        :param bars: characters to use for the different levels of the bar
        :param separator: character to insert between the bars
        :param threshold: threshold to use when choosing a color

        :returns: Composite list
        """

        if bars is None:
            bars = self._default_bars

        history.append(value)
        history[:0] = [default] * (length - len(history))
        del history[:len(history) - length]

        return self.composite_join(separator, [self._value_to_bar(
                                   x, minimum, maximum, bars, threshold
                                   ) for x in history])

    def progress_bar(self, value, length=8, middle_char='|', left_char='─',
                     right_char='─', middle_color=None, left_color=None,
                     right_color=None, middle_threshold=None,
                     left_threshold=None, right_threshold=None, minimum=0,
                     maximum=100, separator=''):
        """
        Transform a value into a progress bar

        :param value: value to convert to a progress bar
        :param length: length of the progress bar
        :param middle_char: character to use for the middle marker
        :param left_char: character to use for the characters on the left of
                          the marker
        :param right_char: character to use for the characters on the right of
                           the marker
        :param middle_color: color to use for the middle marker, if set to
                             None, will use thresholds instead
        :param left_color: color to use for the characters on the left of the
                           marker, if set to None, will use thresholds instead
        :param right_color: color to use for the character on the right of the
                            marker, if set to None, will use thresholds instead
        :param middle_threshold: threshold name to use when choosing a color
                                 for the middle character
        :param left_threshold: threshold name to use when choosing a color for
                               the left character
        :param right_threshold: threshold name to use when choosing a color for
                                the right character
        :param minimum: minimum value possible
        :param maximum: maximum value possible
        :param separator: character to insert between the bars

        :returns: Composite list
        """

        progress = []

        idx = self._value_to_index(value, length, minimum, maximum)

        if left_color is None:
            for i in range(idx):
                i_val = self._index_to_value(i, length, minimum, maximum)
                color = self.threshold_get_color(i_val)
                progress.append({'full_text': left_char, 'color': color})
        else:
            progress += [{'full_text': left_char, 'color': left_color}] * idx

        if middle_color is None:
            color = self.threshold_get_color(value)
        else:
            color = middle_color
        progress.append({'full_text': middle_char, 'color': color})

        if right_color is None:
            for i in range(idx + 1, length):
                i_val = self._index_to_value(i, length, minimum, maximum)
                color = self.threshold_get_color(i_val)
                progress.append({'full_text': right_char, 'color': color})
        else:
            progress += [{'full_text': right_char, 'color': right_color}] \
                * (length - idx - 1)

        return self.composite_join(separator, progress)
=======
                            auth=auth,
                            cookiejar=cookiejar)
>>>>>>> a6250bf8
<|MERGE_RESOLUTION|>--- conflicted
+++ resolved
@@ -107,6 +107,7 @@
     def __init__(self, module=None):
         self._audio = None
         self._config_setting = {}
+        self._default_bars = ['▁', '▂', '▃', '▄', '▅', '▆', '▇', '█']
         self._english_env = dict(os.environ)
         self._english_env['LC_ALL'] = 'C'
         self._format_placeholders = {}
@@ -116,11 +117,7 @@
         self._report_exception_cache = set()
         self._thresholds = None
         self._threshold_gradients = {}
-<<<<<<< HEAD
-        self._default_bars = ['▁', '▂', '▃', '▄', '▅', '▆', '▇', '█']
-=======
         self._uid = uuid4()
->>>>>>> a6250bf8
 
         if module:
             self._i3s_config = module._py3_wrapper.config['py3_config']['general']
@@ -1210,8 +1207,8 @@
                             data=data,
                             headers=headers,
                             timeout=timeout,
-<<<<<<< HEAD
-                            auth=auth)
+                            auth=auth,
+                            cookiejar=cookiejar)
 
     def _value_to_index(self, value, length, minimum, maximum):
         """
@@ -1379,8 +1376,4 @@
             progress += [{'full_text': right_char, 'color': right_color}] \
                 * (length - idx - 1)
 
-        return self.composite_join(separator, progress)
-=======
-                            auth=auth,
-                            cookiejar=cookiejar)
->>>>>>> a6250bf8
+        return self.composite_join(separator, progress)