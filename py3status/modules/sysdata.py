--- conflicted
+++ resolved
@@ -9,7 +9,6 @@
     high_threshold: percent to consider CPU or RAM usage as 'high load'
         (default 75)
     med_threshold: percent to consider CPU or RAM usage as 'medium load'
-<<<<<<< HEAD
         (default 40)
     padding: length of space padding to use on the left
         (default 0)
@@ -17,14 +16,6 @@
         (default 2)
     zone: thermal zone to use. If None try to guess CPU temperature
         (default None)
-=======
-    padding: length of space padding to use on the left
-        (default: 0)
-    precision: precision of values
-        (default: 2)
-    zone: thermal zone to use. If None try to guess CPU temperature
-        (default: None)
->>>>>>> 6c5e0e02
 
 Format placeholders:
     {cpu_temp} cpu temperature
@@ -46,15 +37,10 @@
 
 Color conditionals:
     cpu: change color based on the value of cpu_usage
-<<<<<<< HEAD
-    mem: change color based on the value of mem_used_percent
-    temp: change color based on the value of cpu_temp
-=======
     load: change color based on the value of load1
     mem: change color based on the value of mem_used_percent
     temp: change color based on the value of cpu_temp
     swap: change color based on the value of swap_used_percent
->>>>>>> 6c5e0e02
 
 NOTE: If using the `{cpu_temp}` option, the `sensors` command should
 be available, provided by the `lm-sensors` or `lm_sensors` package.
@@ -196,13 +182,8 @@
         "Mem: {mem_used}/{mem_total} GB ({mem_used_percent}%)"
     high_threshold = 75
     med_threshold = 40
-<<<<<<< HEAD
     padding = 0
     precision = 2
-=======
-    precision = 2
-    padding = 0
->>>>>>> 6c5e0e02
     zone = None
 
     def __init__(self):
@@ -254,13 +235,6 @@
             else:
                 self.py3.COLOR_MEM = self.py3.COLOR_GOOD
 
-<<<<<<< HEAD
-        response = {
-            'cached_until': self.py3.time_in(self.cache_timeout),
-            'full_text': self.py3.safe_format(self.format, self.values)
-        }
-
-=======
         # get SWAP usage info
         if '{swap_' in self.format:
             swap_total, swap_used, swap_used_percent = self.data.swap()
@@ -292,7 +266,6 @@
             'full_text': self.py3.safe_format(self.format, self.values)
         }
 
->>>>>>> 6c5e0e02
         return response
 
 if __name__ == "__main__":
