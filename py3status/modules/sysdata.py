# -*- coding: utf-8 -*-
"""
Display system RAM, SWAP and CPU utilization.

Configuration parameters:
    cache_timeout: how often we refresh this module in seconds (default 10)
    cpu_freq_unit: the unit of CPU frequency to use in report, case insensitive.
        ['kHz', 'MHz', 'GHz'] (default 'GHz')
    format: output format string
        *(default '[\?color=cpu CPU: {cpu_used_percent}%], '
        '[\?color=mem Mem: {mem_used}/{mem_total} {mem_unit} ({mem_used_percent}%)]')*
    mem_unit: the unit of memory to use in report, case insensitive.
        ['dynamic', 'KiB', 'MiB', 'GiB'] (default 'GiB')
    swap_unit: the unit of swap to use in report, case insensitive.
        ['dynamic', 'KiB', 'MiB', 'GiB'] (default 'GiB')
    temp_unit: unit used for measuring the temperature ('C', 'F' or 'K')
        (default '°C')
    thresholds: thresholds to use for color changes
        (default [(0, "good"), (40, "degraded"), (75, "bad")])
    zone: Either a path in sysfs to CPU temperature sensor, or an lm_sensors thermal zone to use.
        If None try to guess CPU temperature
        (default None)

Format placeholders:
    {cpu_freq_avg} average CPU frequency across all cores
    {cpu_freq_max} highest CPU clock frequency
    {cpu_freq_unit} unit for frequency
    {cpu_temp} cpu temperature
    {cpu_used_percent} cpu used percentage
    {load1} load average over the last minute
    {load5} load average over the five minutes
    {load15} load average over the fifteen minutes
    {mem_total} total memory
    {mem_unit} unit for memory
    {mem_used} used memory
    {mem_used_percent} used memory percentage
    {swap_total} total swap
    {swap_unit} unit for swap
    {swap_used} used swap
    {swap_used_percent} used swap percentage
    {temp_unit} temperature unit

Color thresholds:
    cpu: change color based on the value of cpu_used_percent
    max_cpu_mem: change the color based on the max value
        of cpu_used_percent and mem_used_percent
    load: change color based on the value of load1
    mem: change color based on the value of mem_used_percent
    swap: change color based on the value of swap_used_percent
    temp: change color based on the value of cpu_temp

NOTE: If using the `{cpu_temp}` option, the `sensors` command should
be available, provided by the `lm-sensors` or `lm_sensors` package.

@author Shahin Azad <ishahinism at Gmail>, shrimpza, guiniol, JackDoan <me at jackdoan dot com>

SAMPLE OUTPUT
[
    {'color': '#00FF00', 'full_text': 'CPU: 9.60%'},
    {'full_text': ', '},
    {'color': '#FFFF00', 'full_text': 'Mem: 1.91/3.76 GiB (50.96%)'}
]
"""

from __future__ import division
from os import getloadavg

import re


class Py3status:
    """
    """

    # available configuration parameters
    cache_timeout = 10
    cpu_freq_unit = "GHz"
    format = (
        "[\?color=cpu CPU: {cpu_used_percent}%], "
        "[\?color=mem Mem: {mem_used}/{mem_total} {mem_unit} ({mem_used_percent}%)]"
    )
    mem_unit = "GiB"
    swap_unit = "GiB"
    temp_unit = u"°C"
    thresholds = [(0, "good"), (40, "degraded"), (75, "bad")]
    zone = None

    class Meta:
        def deprecate_function(config):
            # support old thresholds
            return {
                "thresholds": [
                    (0, "good"),
                    (config.get("med_threshold", 40), "degraded"),
                    (config.get("high_threshold", 75), "bad"),
                ]
            }

        def update_deprecated_placeholder_format(config):
            padding = config.get("padding", 0)
            precision = config.get("precision", 2)
            format_vals = ":{padding}.{precision}f".format(
                padding=padding, precision=precision
            )
            return {
                "cpu_freq_avg": format_vals,
                "cpu_freq_max": format_vals,
                "cpu_usage": format_vals,
                "cpu_used_percent": format_vals,
                "cpu_temp": format_vals,
                "load1": format_vals,
                "load5": format_vals,
                "load15": format_vals,
                "mem_total": format_vals,
                "mem_used": format_vals,
                "mem_used_percent": format_vals,
                "swap_total": format_vals,
                "swap_used": format_vals,
                "swap_used_percent": format_vals,
            }

        deprecated = {
            "function": [{"function": deprecate_function}],
            "rename_placeholder": [
                {
                    "placeholder": "cpu_usage",
                    "new": "cpu_used_percent",
                    "format_strings": ["format"],
                }
            ],
            "remove": [
                {
                    "param": "high_threshold",
                    "msg": "obsolete, set using thresholds parameter",
                },
                {
                    "param": "med_threshold",
                    "msg": "obsolete, set using thresholds parameter",
                },
                {"param": "padding", "msg": "obsolete, use the format_* parameters"},
                {"param": "precision", "msg": "obsolete, use the format_* parameters"},
            ],
            "update_placeholder_format": [
                {
                    "function": update_deprecated_placeholder_format,
                    "format_strings": ["format"],
                }
            ],
        }

        update_config = {
            "update_placeholder_format": [
                {
                    "placeholder_formats": {
                        "cpu_freq_avg": ":.2f",
                        "cpu_freq_max": ":.2f",
                        "cpu_usage": ":.2f",
                        "cpu_used_percent": ":.2f",
                        "cpu_temp": ":.2f",
                        "load1": ":.2f",
                        "load5": ":.2f",
                        "load15": ":.2f",
                        "mem_total": ":.2f",
                        "mem_used": ":.2f",
                        "mem_used_percent": ":.2f",
                        "swap_total": ":.2f",
                        "swap_used": ":.2f",
                        "swap_used_percent": ":.2f",
                    },
                    "format_strings": ["format"],
                }
            ]
        }

    def post_config_hook(self):
        self.last_cpu = {}
        temp_unit = self.temp_unit.upper()
        if temp_unit in ["C", u"°C"]:
            temp_unit = u"°C"
        elif temp_unit in ["F", u"°F"]:
            temp_unit = u"°F"
        elif not temp_unit == "K":
            temp_unit = "unknown unit"
        self.temp_unit = temp_unit
        self.init = {"meminfo": []}
        names = [
            "cpu_freq_avg",
            "cpu_freq_max",
            "cpu_temp",
            "cpu_percent",
            "load",
            "mem",
            "swap",
        ]
        placeholders = [
            "cpu_freq_avg",
            "cpu_freq_max",
            "cpu_temp",
            "cpu_used_percent",
            "load*",
            "mem_*",
            "swap_*",
        ]
        for name, placeholder in zip(names, placeholders):
            self.init[name] = self.py3.format_contains(self.format, placeholder)
            if name in ["mem", "swap"] and self.init[name]:
                self.init["meminfo"].append(name)

    @staticmethod
    def _get_cpu_freqs():
        freqs = []
        with open("/proc/cpuinfo") as f:
            for line in f:
                if "cpu MHz" in line:
                    freq = float(line.split(":")[-1])
                    freqs.append(freq)
        return freqs

    def _calc_cpu_freqs(self, unit):
        cpu_freqs = self._get_cpu_freqs()

        freq_avg = sum(cpu_freqs) / len(cpu_freqs)
        freq_max = max(cpu_freqs)

        # multiply both by 1e6 to convert to Hz to pass to format_units
        (freq_max, _) = self.py3.format_units(freq_max * 1e6, unit=unit, si=True)
        (freq_avg, _) = self.py3.format_units(freq_avg * 1e6, unit=unit, si=True)

        return {"avg": freq_avg, "max": freq_max}

    @staticmethod
    def _get_stat():
        # kernel/system statistics. man -P 'less +//proc/stat' procfs
        with open("/proc/stat") as f:
            fields = f.readline().split()
            return {"total": sum(map(int, fields[1:])), "idle": int(fields[4])}

    def _calc_mem_info(self, unit, meminfo, memory):
        """
        Parse /proc/meminfo, grab the memory capacity and used size
        then return; Memory size 'total_mem', Used_mem, percentage
        of used memory, and units of mem (KiB, MiB, GiB).
        """
        if memory:
            total_mem_kib = meminfo["MemTotal:"]
            used_mem_kib = (
                total_mem_kib
                - meminfo["MemFree:"]
                - (
                    meminfo["Buffers:"]
                    + meminfo["Cached:"]
                    + (meminfo["SReclaimable:"] - meminfo["Shmem:"])
                )
            )
        else:
            total_mem_kib = meminfo["SwapTotal:"]
            used_mem_kib = total_mem_kib - meminfo["SwapFree:"]

        used_mem_p = 100 * used_mem_kib / total_mem_kib

        unit = "B" if unit == "dynamic" else unit
        (total_mem, unit) = self.py3.format_units(total_mem_kib * 1024, unit=unit)
        (used_mem, _) = self.py3.format_units(used_mem_kib * 1024, unit=unit)
        return total_mem, used_mem, used_mem_p, unit

    def _get_mem(self, mem_unit, swap_unit, mem, swap):
        meminfo = {}
        result = {}

        with open("/proc/meminfo") as f:
            for line in f:
                fields = line.split()
                meminfo[fields[0]] = float(fields[1])

        if mem:
            result["mem"] = self._calc_mem_info(mem_unit, meminfo, True)
        if swap:
            result["swap"] = self._calc_mem_info(swap_unit, meminfo, False)

        return result

    def _calc_cpu_percent(self, cpu):
        cpu_used_percent = 0
        if cpu["total"] != self.last_cpu.get("total"):
            cpu_used_percent = (
                1
                - (
                    (cpu["idle"] - self.last_cpu.get("idle", 0))
                    / (cpu["total"] - self.last_cpu.get("total", 0))
                )
            ) * 100

        self.last_cpu.update(cpu)
        return cpu_used_percent

    def _get_cputemp_with_lmsensors(self, zone=None):
        """
        Tries to determine CPU temperature using the 'sensors' command.
        Searches for the CPU temperature by looking for a value prefixed
        by either "CPU Temp" or "Core 0" - does not look for or average
        out temperatures of all codes if more than one.
        """

        sensors = None
        command = ["sensors"]
<<<<<<< HEAD
=======
        if unit == u"°F":
            command.append("-f")
        elif unit not in [u"°C", "K"]:
            return "unknown unit"

>>>>>>> 35b4a8ab
        if zone:
            try:
                sensors = self.py3.command_output(command + [zone])
            except self.py3.CommandError:
                pass
        if not sensors:
            sensors = self.py3.command_output(command)
        m = re.search("(Core 0|CPU Temp).+\+(.+).+\(.+", sensors)
        if m:
            cpu_temp = float(m.groups()[1].strip()[:-2])
        else:
            cpu_temp = "?"

        return cpu_temp

    def _get_cputemp(self, zone, unit):
        if zone is not None:
            try:
                with open(zone) as f:
                    cpu_temp = f.readline()
                    cpu_temp = float(cpu_temp) / 1000  # convert from mdegC to degC
            except (OSError, IOError, ValueError):
                # FileNotFoundError does not exist on Python < 3.3, so we catch OSError instead
                # ValueError can be thrown if zone was a file that didn't have a float
                # if zone was not a file, it might be a sensor!
                cpu_temp = self._get_cputemp_with_lmsensors(zone=zone)

        else:
            cpu_temp = self._get_cputemp_with_lmsensors()

        if cpu_temp is float:
            if unit == u"°F":
                cpu_temp = cpu_temp * (9.0 / 5.0) + 32
            elif unit == "K":
                cpu_temp += 273.15

        return cpu_temp

    def sysdata(self):
        sys = {"max_used_percent": 0, "temp_unit": self.temp_unit}

        if self.init["cpu_freq_max"] or self.init["cpu_freq_avg"]:
            cpu_freqs = self._calc_cpu_freqs(self.cpu_freq_unit)
            if self.init["cpu_freq_max"]:
                sys["cpu_freq_max"] = cpu_freqs["max"]
                self.py3.threshold_get_color(sys["cpu_freq_max"], "cpu_freq")

            if self.init["cpu_freq_avg"]:
                sys["cpu_freq_avg"] = cpu_freqs["avg"]
                self.py3.threshold_get_color(sys["cpu_freq_avg"], "cpu_freq")

        if self.init["cpu_percent"]:
            sys["cpu_used_percent"] = self._calc_cpu_percent(self._get_stat())
            self.py3.threshold_get_color(sys["cpu_used_percent"], "cpu")

        if self.init["cpu_temp"]:
            sys["cpu_temp"] = self._get_cputemp(self.zone, self.temp_unit)
            self.py3.threshold_get_color(sys["cpu_temp"], "temp")

        if self.init["meminfo"]:
            memi = self._get_mem(
                self.mem_unit, self.swap_unit, self.init["mem"], self.init["swap"]
            )

            if self.init["mem"]:
                mem_keys = ["mem_total", "mem_used", "mem_used_percent", "mem_unit"]
                sys.update(zip(mem_keys, memi["mem"]))
                self.py3.threshold_get_color(sys["mem_used_percent"], "mem")

            if self.init["swap"]:
                swap_keys = [
                    "swap_total",
                    "swap_used",
                    "swap_used_percent",
                    "swap_unit",
                ]
                sys.update(zip(swap_keys, memi["swap"]))
                self.py3.threshold_get_color(sys["swap_used_percent"], "swap")

        if self.init["load"]:
            load_keys = ["load1", "load5", "load15"]
            sys.update(zip(load_keys, getloadavg()))
            self.py3.threshold_get_color(sys["load1"], "load")

        sys["max_used_percent"] = max(
            [perc for name, perc in sys.items() if "used_percent" in name]
        )
        self.py3.threshold_get_color(sys["max_used_percent"], "max_cpu_mem")

        response = {
            "cached_until": self.py3.time_in(self.cache_timeout),
            "full_text": self.py3.safe_format(self.format, sys),
        }

        return response


if __name__ == "__main__":
    """
    Run module in test mode.
    """
    from py3status.module_test import module_test

    module_test(Py3status)<|MERGE_RESOLUTION|>--- conflicted
+++ resolved
@@ -303,14 +303,6 @@
 
         sensors = None
         command = ["sensors"]
-<<<<<<< HEAD
-=======
-        if unit == u"°F":
-            command.append("-f")
-        elif unit not in [u"°C", "K"]:
-            return "unknown unit"
-
->>>>>>> 35b4a8ab
         if zone:
             try:
                 sensors = self.py3.command_output(command + [zone])
