# -*- coding: utf-8 -*-
"""
Display information from mpd.

Configuration parameters:
    - format : indicator text format
    - hide_when_paused / hide_when_stopped : hide any indicator, if
    - host : mpd host
    - max_width : if text length will be greater - it'll shrink it
    - password : mpd password
    - port : mpd port

Format of result string can contain:
    {state} - current state from STATE_CHARACTERS
    Track information:
    {track}, {artist}, {title}, {time}, {album}, {pos}
    In additional, information about next track also comes in,
    in analogue with current, but with next_ prefix, like {next_title}

Requires:
    - python-mpd2 (NOT python2-mpd2)
    # pip install python-mpd2

@author shadowprince
@license Eclipse Public License
"""

import string
from mpd import (MPDClient, CommandError)
from socket import error as SocketError
from time import time


class _DefaultFormatter(string.Formatter):
    """
    Custom implementation of string Formatter that returns
    a default string of raising KeyError on missing
    fields.
    """
    def __init__(self, default_value=""):
        self._default_value = default_value

    def get_value(self, *args, **kwargs):
        try:
            return super().get_value(*args, **kwargs)
        except KeyError:
            return self._default_value


class Py3status:
    """
<<<<<<< HEAD
    Configuration parameters:
        - format : indicator text format
        - format_fallback : fallback indicator text format (see below)
        - state_play : label to display for "playing" state
        - state_pause : label to display for "paused" state
        - state_stop : label to display for "stopped" state
        - fallback_if_empty : comma-separated list of metadata (see below)
        - hide_when_paused / hide_when_stopped : hide any indicator, if
        - host : mpd host
        - max_width : if text length will be greater - it'll shrink it
        - password : mpd password
        - port : mpd port

    `format` parameter can contain:
        {state} - current state (see state_{play,pause,stop} parameters)
        Track information:
        {track}, {artist}, {title}, {time}, {album}, {pos}, {file}
        In addition, information about the next track are also available,
        similar to the above but prefixed with next_ as in: {next_title}
    
    `fallback_if_empty` contains a comma-separated list of the above blocks.
        Example: 'artist,title'
        If all these metadata are empty, `format_fallback` is used instead
        of the usual `format`. This is useful if your songs are missing
        metadata so you can display something else than an empty string.
        Set this parameter to an empty string to disable the feature.
=======
>>>>>>> 051d0a7a
    """
    # available configuration parameters
    cache_timeout = 2
    color = None
    format = '{state} №{pos}. {artist} - {title} [{time}] | {next_title}'
    format_fallback = '{state} №{pos}. {file} [{time}] | {next_title}'
    fallback_if_empty = 'artist,title'
    state_play = "[play]"
    state_pause = "[pause]"
    state_stop = "[stop]"
    hide_when_paused = False
    hide_when_stopped = True
    host = 'localhost'
    max_width = 120
    password = None
    port = '6600'

    def __init__(self):
        self.text = ''

    def state_character(self, state):
        if state == 'play':
            return self.state_play
        elif state == 'pause':
            return self.state_pause
        elif state == 'stop':
            return self.state_stop
        return '?'
        
    def current_track(self, i3s_output_list, i3s_config):
        try:
            c = MPDClient()
            c.connect(host=self.host, port=self.port)
            if self.password:
                c.password(self.password)

            status = c.status()
            song = int(status.get("song", 0))
            next_song = int(status.get("nextsong", 0))

            state = status.get('state')
            if (state == "pause" and self.hide_when_paused) or (state == "stop" and self.hide_when_stopped):
                text = ""
            else:
                try:
                    song = c.playlistinfo()[song]
                    song["time"] = "{0:.2f}".format(int(song.get("time", 1)) / 60)
                except IndexError:
                    song = {}

                try:
                    next_song = c.playlistinfo()[next_song]
                except IndexError:
                    next_song = {}

                format_args = song
                format_args["state"] = self.state_character(state)
                for k, v in next_song.items():
                    format_args["next_{}".format(k)] = v

                def_formatter = _DefaultFormatter()

                needed_md = (md.strip() for md in self.fallback_if_empty.split(','))
                needed_md = [md for md in needed_md if md]
                if not needed_md or any(format_args.get(md, '').strip() for md in needed_md):
                    # we have enough metadata, we can use normal format
                    text = def_formatter.format(self.format, **format_args)
                else:
                    # there is not the needed metadata, we use fallback format
                    text = def_formatter.format(self.format_fallback, **format_args)

        except SocketError:
            text = "Failed to connect to mpd!"
        except CommandError:
            text = "Failed to authenticate to mpd!"
            c.disconnect()

        if len(text) > self.max_width:
            text = text[-self.max_width-3:] + "..."

        if self.text != text:
            transformed = True
            self.text = text
        else:
            transformed = False

        response = {
            'cached_until': time() + self.cache_timeout,
            'full_text': self.text,
            'transformed': transformed
        }

        if self.color:
            response['color'] = self.color

        return response


if __name__ == "__main__":
    """
    Test this module by calling it directly.
    """
    from time import sleep
    x = Py3status()
    config = {
        'color_good': '#00FF00',
        'color_bad': '#FF0000',
    }
    while True:
        print(x.current_track([], config))
        sleep(1)<|MERGE_RESOLUTION|>--- conflicted
+++ resolved
@@ -1,97 +1,168 @@
-# -*- coding: utf-8 -*-
+#!/usr/bin/env python
+# coding: utf-8
+
 """
 Display information from mpd.
 
 Configuration parameters:
-    - format : indicator text format
-    - hide_when_paused / hide_when_stopped : hide any indicator, if
-    - host : mpd host
-    - max_width : if text length will be greater - it'll shrink it
-    - password : mpd password
-    - port : mpd port
-
-Format of result string can contain:
-    {state} - current state from STATE_CHARACTERS
-    Track information:
-    {track}, {artist}, {title}, {time}, {album}, {pos}
-    In additional, information about next track also comes in,
-    in analogue with current, but with next_ prefix, like {next_title}
+               format: template string (see below)
+           state_play: label to display for "playing" state
+          state_pause: label to display for "paused" state
+           state_stop: label to display for "stopped" state
+     hide_when_paused: hide the status if state is paused
+    hide_when_stopped: hide the status if state is stopped
+            max_width: maximum status length
+                 host: mpd host
+                 port: mpd port
+             password: mpd password
+
+Refer to the mpc(1) manual page for the list of available placeholders to be
+used in `format`.
+You can also use the %state% placeholder, that will be replaced with the state
+label (play, pause or stop).
+Every placeholder can also be prefixed with `next_` to retrieve the data for
+the song following the one currently playing.
+
+Examples of `format`:
+    Show state and (artist -) title, if no title fallback to file:
+    %state% [[[%artist% - ]%title%]|[%file%]]
+
+    Show state, [duration], title (or file) and next song title (or file):
+    %state% \[%time%\] [%title%|%file%] → [%next_title%|%next_file%]
+
 
 Requires:
     - python-mpd2 (NOT python2-mpd2)
     # pip install python-mpd2
 
 @author shadowprince
+@author zopieux
 @license Eclipse Public License
 """
 
-import string
-from mpd import (MPDClient, CommandError)
-from socket import error as SocketError
-from time import time
-
-
-class _DefaultFormatter(string.Formatter):
-    """
-    Custom implementation of string Formatter that returns
-    a default string of raising KeyError on missing
-    fields.
-    """
-    def __init__(self, default_value=""):
-        self._default_value = default_value
-
-    def get_value(self, *args, **kwargs):
+import ast
+import datetime
+import itertools
+import socket
+import time
+from mpd import MPDClient, CommandError
+
+
+def parse_template(instr, value_getter, found=True):
+    """
+    MPC-like parsing of `instr` using `value_getter` callable to retrieve the
+    text representation of placeholders.
+    """
+
+    instr = iter(instr)
+    ret = []
+    for char in instr:
+        if char == '%':
+            key = ''.join(itertools.takewhile(lambda e: e != '%', instr))
+            value = value_getter(key)
+            if value:
+                found = True
+                ret.append(value)
+            else:
+                found = False
+        elif char == '#':
+            ret.append(next(instr, '#'))
+        elif char == '\\':
+            ln = next(instr, '\\')
+            if ln in 'abtnvfr':
+                ret.append(ast.literal_eval('"\\{}"'.format(ln)))
+            else:
+                ret.append(ln)
+        elif char == '[':
+            subret, found = parse_template(instr, value_getter, found)
+            subret = ''.join(subret)
+            ret.append(subret)
+        elif char == ']':
+            if found:
+                ret = ''.join(ret)
+                return ret, True
+            else:
+                return '', False
+        elif char == '|':
+            subret, subfound = parse_template(instr, value_getter, found)
+            if found:
+                pass
+            elif subfound:
+                ret.append(''.join(subret))
+                found = True
+            else:
+                return '', False
+        elif char == '&':
+            subret, subfound = parse_template(instr, value_getter, found)
+            if found and subfound:
+                subret = ''.join(subret)
+                ret.append(subret)
+            else:
+                return '', False
+        else:
+            ret.append(char)
+
+    ret = ''.join(ret)
+    return ret, found
+
+
+def song_attr(song, attr):
+    def parse_mtime(date_str):
+        return datetime.datetime.strptime(date_str, '%Y-%m-%dT%H:%M:%SZ')
+
+    if attr == 'time':
         try:
-            return super().get_value(*args, **kwargs)
-        except KeyError:
-            return self._default_value
+            duration = int(song['time'])
+            if duration > 0:
+                return '{:d}:{:02d}'.format(duration // 60, duration % 60)
+            return ''
+        except (IndexError, ValueError):
+            return ''
+    elif attr == 'position':
+        try:
+            return '{}'.format(int(song['pos']) + 1)
+        except (KeyError, ValueError):
+            return ''
+    elif attr == 'mtime':
+        return parse_mtime(song['last-modified']).strftime('%c')
+    elif attr == 'mdate':
+        return parse_mtime(song['last-modified']).strftime('%x')
+
+    return song.get(attr, '')
 
 
 class Py3status:
     """
-<<<<<<< HEAD
     Configuration parameters:
-        - format : indicator text format
-        - format_fallback : fallback indicator text format (see below)
-        - state_play : label to display for "playing" state
-        - state_pause : label to display for "paused" state
-        - state_stop : label to display for "stopped" state
-        - fallback_if_empty : comma-separated list of metadata (see below)
-        - hide_when_paused / hide_when_stopped : hide any indicator, if
-        - host : mpd host
-        - max_width : if text length will be greater - it'll shrink it
-        - password : mpd password
-        - port : mpd port
-
-    `format` parameter can contain:
-        {state} - current state (see state_{play,pause,stop} parameters)
-        Track information:
-        {track}, {artist}, {title}, {time}, {album}, {pos}, {file}
-        In addition, information about the next track are also available,
-        similar to the above but prefixed with next_ as in: {next_title}
-    
-    `fallback_if_empty` contains a comma-separated list of the above blocks.
-        Example: 'artist,title'
-        If all these metadata are empty, `format_fallback` is used instead
-        of the usual `format`. This is useful if your songs are missing
-        metadata so you can display something else than an empty string.
-        Set this parameter to an empty string to disable the feature.
-=======
->>>>>>> 051d0a7a
+                   format: template string (see below)
+               state_play: label to display for "playing" state
+              state_pause: label to display for "paused" state
+               state_stop: label to display for "stopped" state
+         hide_when_paused: hide the status if state is paused
+        hide_when_stopped: hide the status if state is stopped
+                max_width: maximum status length
+                     host: mpd host
+                     port: mpd port
+                 password: mpd password
+
+    Refer to the mpc(1) manual page for the list of available placeholders to be
+    used in `format`.
+    You can also use the %state% placeholder, that will be replaced with the
+    state label (play, pause or stop).
+    Every placeholder can also be prefixed with `next_` to retrieve the data for
+    the song following the one currently playing.
     """
     # available configuration parameters
-    cache_timeout = 2
-    color = None
-    format = '{state} №{pos}. {artist} - {title} [{time}] | {next_title}'
-    format_fallback = '{state} №{pos}. {file} [{time}] | {next_title}'
-    fallback_if_empty = 'artist,title'
+    format = '%state% [[[%artist%] - %title%]|[%file%]]'
     state_play = "[play]"
     state_pause = "[pause]"
     state_stop = "[stop]"
     hide_when_paused = False
     hide_when_stopped = True
+    max_width = 120
+    cache_timeout = 2
+    color = None
     host = 'localhost'
-    max_width = 120
     password = None
     port = '6600'
 
@@ -106,7 +177,7 @@
         elif state == 'stop':
             return self.state_stop
         return '?'
-        
+
     def current_track(self, i3s_output_list, i3s_config):
         try:
             c = MPDClient()
@@ -115,48 +186,43 @@
                 c.password(self.password)
 
             status = c.status()
-            song = int(status.get("song", 0))
-            next_song = int(status.get("nextsong", 0))
+            song = int(status.get('song', 0))
+            next_song = int(status.get('nextsong', 0))
 
             state = status.get('state')
-            if (state == "pause" and self.hide_when_paused) or (state == "stop" and self.hide_when_stopped):
+
+            if ((state == 'pause' and self.hide_when_paused)
+                    or (state == 'stop' and self.hide_when_stopped)):
                 text = ""
-            else:
+
+            else:
+                playlist_info = c.playlistinfo()
                 try:
-                    song = c.playlistinfo()[song]
-                    song["time"] = "{0:.2f}".format(int(song.get("time", 1)) / 60)
+                    song = playlist_info[song]
                 except IndexError:
                     song = {}
-
                 try:
-                    next_song = c.playlistinfo()[next_song]
+                    next_song = playlist_info[next_song]
                 except IndexError:
                     next_song = {}
 
-                format_args = song
-                format_args["state"] = self.state_character(state)
-                for k, v in next_song.items():
-                    format_args["next_{}".format(k)] = v
-
-                def_formatter = _DefaultFormatter()
-
-                needed_md = (md.strip() for md in self.fallback_if_empty.split(','))
-                needed_md = [md for md in needed_md if md]
-                if not needed_md or any(format_args.get(md, '').strip() for md in needed_md):
-                    # we have enough metadata, we can use normal format
-                    text = def_formatter.format(self.format, **format_args)
-                else:
-                    # there is not the needed metadata, we use fallback format
-                    text = def_formatter.format(self.format_fallback, **format_args)
-
-        except SocketError:
+                song['state'] = next_song['state'] = self.state_character(state)
+
+                def attr_getter(attr):
+                    if attr.startswith('next_'):
+                        return song_attr(next_song, attr[5:])
+                    return song_attr(song, attr)
+
+                text, _ = parse_template(self.format, attr_getter)
+
+        except socket.error:
             text = "Failed to connect to mpd!"
         except CommandError:
             text = "Failed to authenticate to mpd!"
             c.disconnect()
 
         if len(text) > self.max_width:
-            text = text[-self.max_width-3:] + "..."
+            text = text[:-self.max_width - 3] + "..."
 
         if self.text != text:
             transformed = True
@@ -165,7 +231,7 @@
             transformed = False
 
         response = {
-            'cached_until': time() + self.cache_timeout,
+            'cached_until': int(time.time() + self.cache_timeout),
             'full_text': self.text,
             'transformed': transformed
         }
@@ -182,6 +248,7 @@
     """
     from time import sleep
     x = Py3status()
+
     config = {
         'color_good': '#00FF00',
         'color_bad': '#FF0000',
