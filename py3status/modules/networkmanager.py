--- conflicted
+++ resolved
@@ -78,15 +78,9 @@
     devices = ["[e|w]*"]
     format = "{format_device}"
     format_device = (
-<<<<<<< HEAD
-        "[\?if=general_connection {general_device}[\?soft  ]"
-        "[\?color=ap_signal {ap_ssid} {ap_bars} {ap_signal}%][\?soft  ]"
-        "[\?color=good {ip4_address1}]]"
-=======
         r"[\?if=general_connection {general_device}[\?soft  ]"
-        r"[\?color=ap1_signal {ap1_ssid} {ap1_bars} {ap1_signal}%][\?soft  ]"
+        r"[\?color=ap_signal {ap_ssid} {ap_bars} {ap_signal}%][\?soft  ]"
         r"[\?color=good {ip4_address1}]]"
->>>>>>> 2971fe08
     )
     format_device_separator = " "
     thresholds = [(0, "bad"), (30, "degraded"), (65, "good")]
